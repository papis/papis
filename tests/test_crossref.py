--- conflicted
+++ resolved
@@ -3,12 +3,7 @@
 from typing import Any, Dict
 
 import pytest
-<<<<<<< HEAD
-
-import tests as testlib
-=======
 from tests.testlib import TemporaryConfiguration
->>>>>>> a7595526
 
 
 def _get_test_json(filename: str) -> Dict[str, Any]:
@@ -24,10 +19,6 @@
     return result
 
 
-<<<<<<< HEAD
-@testlib.with_default_config()
-=======
->>>>>>> a7595526
 @pytest.mark.xfail(reason="crossref times out quite often")
 def test_get_data(tmp_config: TemporaryConfiguration) -> None:
     from papis.crossref import get_data
@@ -40,10 +31,6 @@
     assert len(data) == 1
 
 
-<<<<<<< HEAD
-@testlib.with_default_config()
-=======
->>>>>>> a7595526
 @pytest.mark.parametrize(("doi", "basename"), [
     ("10.1103/physrevb.89.140501", "test1"),
     ("10.1103/physrevb.89.140501", "test_2"),
