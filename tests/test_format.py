import pytest

import papis.format
import papis.config
import papis.document

<<<<<<< HEAD
import tests as testlib


@testlib.with_default_config()
def test_python_formater(monkeypatch):
    papis.config.set("formater", "python")

    with monkeypatch.context() as m:
        m.setattr(papis.format, "_FORMATER", None)

        document = papis.document.from_data({"author": "Fulano", "title": "A New Hope"})
        assert (
            papis.format.format("{doc[author]}: {doc[title]}", document)
            == "Fulano: A New Hope")
        assert (
            papis.format.format("{doc[author]}:\\n\\t{doc[title]}", document)
            == "Fulano:\n\tA New Hope")
        assert (
            papis.format.format(
                "{doc[author]}: {doc[title]} - {doc[blahblah]}",
                document)
            == "Fulano: A New Hope - ")

        document = {"title": "The Phantom Menace"}
        assert (
            papis.format.format(
                "{doc[author]}: {doc[title]} ({doc[blahblah]})",
                document)
            == ": The Phantom Menace ()")


@testlib.with_default_config()
def test_jinja_formater(monkeypatch):
=======
from tests.testlib import TemporaryConfiguration


def test_python_formater(tmp_config: TemporaryConfiguration, monkeypatch) -> None:
    papis.config.set("formater", "python")
    monkeypatch.setattr(papis.format, "FORMATER", None)

    document = papis.document.from_data({"author": "Fulano", "title": "A New Hope"})
    assert (
        papis.format.format("{doc[author]}: {doc[title]}", document)
        == "Fulano: A New Hope")
    assert (
        papis.format.format("{doc[author]}:\\n\\t»{doc[title]}", document)
        == "Fulano:\n\t»A New Hope")
    assert (
        papis.format.format(
            "{doc[author]}: {doc[title]} - {doc[blahblah]}",
            document)
        == "Fulano: A New Hope - ")

    data = {"title": "The Phantom Menace"}
    assert (
        papis.format.format(
            "{doc[author]}: {doc[title]} ({doc[blahblah]})",
            data)
        == ": The Phantom Menace ()")


def test_jinja_formater(tmp_config: TemporaryConfiguration, monkeypatch) -> None:
>>>>>>> a7595526
    pytest.importorskip("jinja2")
    papis.config.set("formater", "jinja2")
    monkeypatch.setattr(papis.format, "FORMATER", None)

    document = papis.document.from_data({"author": "Fulano", "title": "A New Hope"})
    assert (
        papis.format.format("{{ doc.author }}: {{ doc.title }}", document)
        == "Fulano: A New Hope")
    assert (
        papis.format.format("{{ doc. author }}:\\n\\t»{{ doc.title }}", document)
        == "Fulano:\n\t»A New Hope")
    assert (
        papis.format.format(
            "{{ doc.author }}: {{ doc.title }} - {{ doc.blahblah }}",
            document)
        == "Fulano: A New Hope - ")

    data = {"title": "The Phantom Menace"}
    assert (
        papis.format.format(
            "{{ doc.author }}: {{ doc.title }} ({{ doc.blahblah }})",
            data)
        == ": The Phantom Menace ()")<|MERGE_RESOLUTION|>--- conflicted
+++ resolved
@@ -4,41 +4,6 @@
 import papis.config
 import papis.document
 
-<<<<<<< HEAD
-import tests as testlib
-
-
-@testlib.with_default_config()
-def test_python_formater(monkeypatch):
-    papis.config.set("formater", "python")
-
-    with monkeypatch.context() as m:
-        m.setattr(papis.format, "_FORMATER", None)
-
-        document = papis.document.from_data({"author": "Fulano", "title": "A New Hope"})
-        assert (
-            papis.format.format("{doc[author]}: {doc[title]}", document)
-            == "Fulano: A New Hope")
-        assert (
-            papis.format.format("{doc[author]}:\\n\\t{doc[title]}", document)
-            == "Fulano:\n\tA New Hope")
-        assert (
-            papis.format.format(
-                "{doc[author]}: {doc[title]} - {doc[blahblah]}",
-                document)
-            == "Fulano: A New Hope - ")
-
-        document = {"title": "The Phantom Menace"}
-        assert (
-            papis.format.format(
-                "{doc[author]}: {doc[title]} ({doc[blahblah]})",
-                document)
-            == ": The Phantom Menace ()")
-
-
-@testlib.with_default_config()
-def test_jinja_formater(monkeypatch):
-=======
 from tests.testlib import TemporaryConfiguration
 
 
@@ -68,7 +33,6 @@
 
 
 def test_jinja_formater(tmp_config: TemporaryConfiguration, monkeypatch) -> None:
->>>>>>> a7595526
     pytest.importorskip("jinja2")
     papis.config.set("formater", "jinja2")
     monkeypatch.setattr(papis.format, "FORMATER", None)
