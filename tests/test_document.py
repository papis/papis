import tempfile
import pickle
import os

import papis.config
import papis.format
import papis.document

<<<<<<< HEAD
from tests import create_random_file, with_default_config
=======
from tests.testlib import TemporaryConfiguration
>>>>>>> a7595526

DOCUMENT_RESOURCES = os.path.join(os.path.dirname(__file__), "resources")


def test_new(tmp_config: TemporaryConfiguration) -> None:
    nfiles = 10
    files = [tmp_config.create_random_file() for _ in range(nfiles)]

    tmp = os.path.join(tmp_config.tmpdir, "doc1")
    doc = papis.document.new(tmp, {"author": "hello"}, files)

    folder = doc.get_main_folder()
    assert os.path.exists(folder)
    assert folder == tmp

    files = doc.get_files()
    assert len(files) == nfiles
    assert all(os.path.exists(f) for f in files)

    tmp = os.path.join(tmp_config.tmpdir, "doc2")
    doc = papis.document.new(tmp, {"author": "hello"}, [])

    assert os.path.exists(doc.get_main_folder())
    assert doc.get_main_folder() == tmp
    assert len(doc["files"]) == 0
    assert len(doc.get_files()) == 0


def test_from_data() -> None:
    doc = papis.document.from_data({"title": "Hello World", "author": "turing"})
    assert isinstance(doc, papis.document.Document)


def test_from_folder() -> None:
    doc = papis.document.from_folder(os.path.join(DOCUMENT_RESOURCES, "document"))
    assert isinstance(doc, papis.document.Document)
    assert doc["author"] == "Russell, Bertrand"


def test_main_features() -> None:
    doc = papis.document.from_data({
        "title": "Hello World",
        "author": "Turing, Alan",
        })

    assert doc.has("title")
    assert doc["title"] == "Hello World"
    assert set(doc.keys()) == set(["title", "author"])
    assert not doc.has("doi")

    doc["doi"] = "123123.123123"
    assert doc.has("doi")

    del doc["doi"]
    assert not doc.has("doi")
    assert doc["doi"] == ""
    assert set(doc.keys()) == set(["title", "author"])

    doc.set_folder(os.path.join(DOCUMENT_RESOURCES, "document"))
    assert doc.get_main_folder_name()
    assert os.path.exists(doc.get_main_folder())
    assert doc["author"] == "Turing, Alan"

    doc.load()
    assert doc["author"] == "Russell, Bertrand"
    assert doc.get_files()
    assert isinstance(doc.get_files(), list)
    assert doc.html_escape["author"] == "Russell, Bertrand"


<<<<<<< HEAD
@with_default_config()
def test_to_bibtex() -> None:
=======
def test_to_bibtex(tmp_config: TemporaryConfiguration) -> None:
    import papis.bibtex

>>>>>>> a7595526
    papis.config.set("bibtex-journal-key", "journal_abbrev")
    doc = papis.document.from_data({
        "title": "Hello",
        "author": "Fernandez, Gilgamesh",
        "year": "3200BCE",
        "type": "book",
        "journal": "jcp",
        })
    doc.set_folder("path/to/superfolder")

    assert papis.bibtex.to_bibtex(doc) == (
        "@book{HelloFernan3200bce,\n"
        "  author = {Fernandez, Gilgamesh},\n"
        "  journal = {jcp},\n"
        "  title = {Hello},\n"
        "  year = {3200BCE},\n"
        "}")
    doc["journal_abbrev"] = "j"
    assert papis.bibtex.to_bibtex(doc) == (
        "@book{HelloFernan3200bce,\n"
        "  author = {Fernandez, Gilgamesh},\n"
        "  journal = {j},\n"
        "  title = {Hello},\n"
        "  year = {3200BCE},\n"
        "}")
    del doc["title"]

    doc["ref"] = "hello1992"
    assert papis.bibtex.to_bibtex(doc) == (
        "@book{hello1992,\n"
        "  author = {Fernandez, Gilgamesh},\n"
        "  journal = {j},\n"
        "  year = {3200BCE},\n"
        "}")


def test_to_json() -> None:
    doc = papis.document.from_data({"title": "Hello World"})
    assert papis.document.to_json(doc) == '{"title": "Hello World"}'


def test_pickle() -> None:
    docs = [
        papis.document.from_data({"title": "Hello World"}),
        papis.document.from_data({"author": "Turing"}),
    ]

    with tempfile.TemporaryFile() as fd:
        pickle.dump(docs, fd)
        fd.seek(0)
        gotdocs = pickle.load(fd)

    assert gotdocs[0]["title"] == docs[0]["title"]
    assert gotdocs[1]["author"] == docs[1]["author"]


def test_sort(tmp_config: TemporaryConfiguration) -> None:
    docs = [
        papis.document.from_data(dict(title="Hello world", year=1990)),
        papis.document.from_data({"author": "Turing", "year": "1932"}),
    ]
    sdocs = papis.document.sort(docs, key="year", reverse=False)
    assert sdocs[0] == docs[1]


def test_dump() -> None:
    doc = papis.document.from_data({
        "author": "Turing, Alan",
        "title": "Computing machinery and intelligence",
        "year": 1950,
        "some-longer-key": "value",
        })

    result = papis.document.dump(doc)
    expected_result = (
        "author:            Turing, Alan\n"
        "some-longer-key:   value\n"
        "title:             Computing machinery and intelligence\n"
        "year:              1950"
        )

    assert result == expected_result<|MERGE_RESOLUTION|>--- conflicted
+++ resolved
@@ -6,11 +6,7 @@
 import papis.format
 import papis.document
 
-<<<<<<< HEAD
-from tests import create_random_file, with_default_config
-=======
 from tests.testlib import TemporaryConfiguration
->>>>>>> a7595526
 
 DOCUMENT_RESOURCES = os.path.join(os.path.dirname(__file__), "resources")
 
@@ -81,14 +77,9 @@
     assert doc.html_escape["author"] == "Russell, Bertrand"
 
 
-<<<<<<< HEAD
-@with_default_config()
-def test_to_bibtex() -> None:
-=======
 def test_to_bibtex(tmp_config: TemporaryConfiguration) -> None:
     import papis.bibtex
 
->>>>>>> a7595526
     papis.config.set("bibtex-journal-key", "journal_abbrev")
     doc = papis.document.from_data({
         "title": "Hello",
