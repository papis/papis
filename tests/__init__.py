--- conflicted
+++ resolved
@@ -1,31 +1,8 @@
 import os
 import shutil
-<<<<<<< HEAD
-from typing import Dict, Any, Optional
+import tempfile
 import contextlib
-
-import tempfile
-import papis.config
-import papis.api
-import papis.utils
-import papis.document
-import papis.library
-from papis.downloaders import Downloader
-
-
-class MockDownloader(Downloader):
-
-    def __init__(self,
-                 url: str = "",
-                 name: str = "",
-                 bibtex_data: Optional[str] = None,
-                 document_data: Optional[bytes] = None):
-        self.bibtex_data = bibtex_data
-        self.document_data = document_data
-=======
-import tempfile
 from typing import Any, Dict
->>>>>>> cf2a96b7
 
 
 def create_random_pdf(suffix: str = "", prefix: str = "") -> str:
@@ -64,14 +41,9 @@
     return fd.name
 
 
-<<<<<<< HEAD
 def create_real_document(data: Dict[str, Any],
                          suffix: str = "") -> Dict[str, Any]:
-=======
-def create_real_document(
-        data: Dict[str, Any], suffix: str = "") -> Dict[str, Any]:
     from papis.document import Document
->>>>>>> cf2a96b7
     folder = tempfile.mkdtemp(suffix=suffix)
     doc = Document(folder=folder, data=data)
     doc.save()
@@ -129,21 +101,32 @@
 def get_test_lib_name() -> str:
     return "test-lib"
 
-class with_default_config(contextlib.ContextDecorator):
 
+class with_default_config(contextlib.ContextDecorator):     # noqa: N801
     def __init__(self) -> None:
         self.config_file = None  # type: Optional[str]
 
-    def __enter__(self) -> papis.config.Configuration:
-        with tempfile.NamedTemporaryFile(mode="w", delete=False) as _tmp:
-            self.config_file = _tmp.name
-        papis.config.set_config_file(_tmp.name)
-        config = papis.config.reset_configuration()
-        return config
+    def __enter__(self) -> "with_default_config":
+        if self.config_file is not None:
+            raise ValueError("Context manager cannot be nested")
+
+        with tempfile.NamedTemporaryFile(mode="w", delete=False) as config_file:
+            self.config_file = config_file.name
+
+        import papis.config
+        papis.config.set_config_file(self.config_file)
+        papis.config.reset_configuration()
+
+        return self
 
     def __exit__(self, *exc: Any) -> None:
         if self.config_file:
             os.unlink(self.config_file)
+            self.config_file = None
+
+        import papis.config
+        papis.config.set_config_file(self.config_file)
+        papis.config.reset_configuration()
 
 
 def setup_test_library() -> None:
