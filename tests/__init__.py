import os
import shutil
import tempfile
import contextlib
from typing import Any, Dict, Optional


def create_random_pdf(suffix: str = "", prefix: str = "") -> str:
    with tempfile.NamedTemporaryFile(suffix=suffix,
                                     prefix=prefix,
                                     delete=False) as fd:
        fd.write("%PDF-1.5%\n".encode())

    return fd.name


def create_random_epub(suffix: str = "", prefix: str = "") -> str:
    buf = bytes(
        [0x50, 0x4B, 0x3, 0x4]
        + [0x00 for i in range(26)]
        + [0x6D, 0x69, 0x6D, 0x65, 0x74, 0x79, 0x70, 0x65, 0x61, 0x70,
           0x70, 0x6C, 0x69, 0x63, 0x61, 0x74, 0x69, 0x6F, 0x6E, 0x2F,
           0x65, 0x70, 0x75, 0x62, 0x2B, 0x7A, 0x69, 0x70]
        + [0x00 for i in range(1)]
        )

<<<<<<< HEAD
    with tempfile.NamedTemporaryFile(suffix=suffix,
                                     prefix=prefix,
                                     delete=False) as fd:
        fd.write(bytearray(buf))
=======
    with tempfile.NamedTemporaryFile(suffix=suffix, prefix=prefix, delete=False) as fd:
        fd.write(buf)

    return fd.name


def create_random_djvu(suffix: str = "", prefix: str = "") -> str:
    buf = bytes(
        [0x41, 0x54, 0x26, 0x54, 0x46, 0x4F, 0x52, 0x4D]
        + [0x00, 0x00, 0x00, 0x00]
        + [0x44, 0x4A, 0x56, 0x4D]
        )

    with tempfile.NamedTemporaryFile(suffix=suffix, prefix=prefix, delete=False) as fd:
        fd.write(buf)
>>>>>>> 600af7de

    return fd.name


def create_random_file(suffix: str = "", prefix: str = "") -> str:
    with tempfile.NamedTemporaryFile(suffix=suffix,
                                     prefix=prefix,
                                     delete=False) as fd:
        fd.write("hello".encode())

    return fd.name


def create_real_document(data: Dict[str, Any],
                         suffix: str = "") -> Dict[str, Any]:
    from papis.document import Document
    folder = tempfile.mkdtemp(suffix=suffix)
    doc = Document(folder=folder, data=data)
    doc.save()

    assert os.path.exists(doc.get_info_file())
    return doc


test_data = [
    {
        "author": "doc without files",
        "title": "Title of doc without files",
        "year": "1093",
        "_test_files": 0,
    },
    {
        "author": "J. Krishnamurti",
        "title": "Freedom from the known",
        "year": "2009",
        "_test_files": 1,
    }, {
        "author": "K. Popper",
        "doi": "10.1021/ct5004252",
        "title": "The open society",
        "volume": "I",
        "_test_files": 0,
    }, {
        "author": "Turing A. M.",
        "doi": "10.1112/plms/s2-42.1.230",
        "issue": "1",
        "journal": "Proceedings of the London Mathematical Society",
        "note": "First turing machine paper foundation of cs",
        "pages": "230--265",
        "title": "On Computable Numbers with an Application to the Entscheidungsproblem",           # noqa: E501
        "url": "https://api.wiley.com/onlinelibrary/tdm/v1/articles/10.1112%2Fplms%2Fs2-42.1.230",  # noqa: E501
        "volume": "s2-42",
        "year": "1937",
        "_test_files": 2,
    },
    {
        "author": "test_author",
        "title": "Test Document 1",
        "year": "2019",
        "_test_files": 1
    },
    {
        "author": "test_author",
        "title": "Test Document 2",
        "year": "2019",
        "_test_files": 1
    },
]


def get_test_lib_name() -> str:
    return "test-lib"


class with_default_config(contextlib.ContextDecorator):     # noqa: N801
    def __init__(self) -> None:
        self.config_file = None  # type: Optional[str]

    def __enter__(self) -> "with_default_config":
        if self.config_file is not None:
            raise ValueError("Context manager cannot be nested")

        with tempfile.NamedTemporaryFile(mode="w", delete=False) as config_file:
            self.config_file = config_file.name

        import papis.config
        papis.config.set_config_file(self.config_file)
        papis.config.reset_configuration()

        return self

    def __exit__(self, *exc: Any) -> None:
        if self.config_file:
            os.unlink(self.config_file)
            self.config_file = None

        import papis.config
        papis.config.set_config_file(self.config_file)
        papis.config.reset_configuration()


def setup_test_library() -> None:
    """Set-up a test library for tests
    """
    from papis.config import get_configuration, set_lib, get_lib
    config = get_configuration()
    config["settings"] = {}
    folder = tempfile.mkdtemp(prefix="papis-test-library-")

    from papis.library import Library
    libname = get_test_lib_name()
    lib = Library(libname, [folder])
    set_lib(lib)

    from papis.database import clear_cached
    clear_cached()
    os.environ["XDG_CACHE_HOME"] = tempfile.mkdtemp(
        prefix="papis-test-cache-home-"
    )

    from papis.document import from_data
    for i, data in enumerate(test_data):
        data["files"] = [
            create_random_pdf() for i in range(data.get("_test_files"))
        ]
        doc = from_data(data)
        folder = os.path.join(get_lib().paths[0], str(i))
        os.makedirs(folder)
        assert os.path.exists(folder)
        doc.set_folder(folder)
        doc["files"] = [os.path.basename(f) for f in data["files"]]
        doc.save()
        for f in data["files"]:
            shutil.move(
                f,
                doc.get_main_folder()
            )
        assert os.path.exists(doc.get_main_folder())
        assert os.path.exists(doc.get_info_file())<|MERGE_RESOLUTION|>--- conflicted
+++ resolved
@@ -24,13 +24,9 @@
         + [0x00 for i in range(1)]
         )
 
-<<<<<<< HEAD
     with tempfile.NamedTemporaryFile(suffix=suffix,
                                      prefix=prefix,
                                      delete=False) as fd:
-        fd.write(bytearray(buf))
-=======
-    with tempfile.NamedTemporaryFile(suffix=suffix, prefix=prefix, delete=False) as fd:
         fd.write(buf)
 
     return fd.name
@@ -43,9 +39,10 @@
         + [0x44, 0x4A, 0x56, 0x4D]
         )
 
-    with tempfile.NamedTemporaryFile(suffix=suffix, prefix=prefix, delete=False) as fd:
+    with tempfile.NamedTemporaryFile(suffix=suffix,
+                                     prefix=prefix,
+                                     delete=False) as fd:
         fd.write(buf)
->>>>>>> 600af7de
 
     return fd.name
 
