<<<<<<< HEAD
import papis.config

import logging
logging.basicConfig(level=logging.DEBUG)
=======
import os
import unittest

import papis.config
import papis.logging
from papis.commands.config import run

papis.logging.setup("DEBUG")
>>>>>>> ff0fa9c1


def with_default_config(fn):
    import os
    import tempfile
    import functools

    @functools.wraps(fn)
    def wrapper(*args, **kwargs):
        with tempfile.NamedTemporaryFile(mode="w", delete=False) as config:
            pass

        papis.config.set_config_file(config.name)
        papis.config.reset_configuration()

        result = fn(*args, **kwargs)

        papis.config.set_config_file(None)
        papis.config.reset_configuration()

        os.unlink(config.name)

        return result

    return wrapper


@with_default_config
def test_config_single_option() -> None:
    from papis.commands.config import run

    assert run(["editor"]) == {"editor": papis.config.get("editor")}
    assert run(["settings.editor"]) == {"editor": papis.config.get("editor")}
    assert run(["papers.dir"]) == {"dir": papis.config.get("dir", section="papers")}


@with_default_config
def test_config_section() -> None:
    # NOTE: imported to register the `bibtex` default settings
    import papis.commands.bibtex

    from papis.commands.config import run
    section = papis.config.get_general_settings_name()
    config = papis.config.get_configuration()
    defaults = papis.config.get_default_settings()

    # checks:
    # * non-existent key in non-existent section: `editor`
    # * non-overwritten keys in non-existent section: `auto-read`
    # * overwriting the section: `.notes-name`
    result = run(["editor", "auto-read", ".notes-name"], section="bibtex")
    assert "editor" not in result
    assert result == {
        "auto-read": papis.config.get("auto-read", section="bibtex"),
        "notes-name": papis.config.get("notes-name"),
        }

    # checks:
    # * existing key in given section: `dir`
    # * overwriting section: `.default-library`
    result = run(["dir", ".default-library"], section="papers")
    assert result == {
        "dir": config.default_info["papers"]["dir"],
        "default-library": config.default_info[section]["default-library"],
        }

    # checks:
    # * reading all the sections
    result = run([])
    assert result == defaults


@with_default_config
def test_config_section_defaults() -> None:
    from papis.commands.config import run
    defaults = papis.config.get_default_settings()

    # checks:
    # * non-existent key in given section: `editor`
    # * existing key in given section: `editmode`
    # * overwriting the section: `.notes-name`
    result = run(["editor", "editmode", ".notes-name"], section="tui", default=True)
    assert "editor" not in result
    assert result == {
        "editmode": papis.config.get("editmode", section="tui"),
        "notes-name": papis.config.get("notes-name"),
        }

    # checks:
    # * reading all the sections
    result = run([], default=True)
    assert result == defaults<|MERGE_RESOLUTION|>--- conflicted
+++ resolved
@@ -1,18 +1,7 @@
-<<<<<<< HEAD
-import papis.config
-
-import logging
-logging.basicConfig(level=logging.DEBUG)
-=======
-import os
-import unittest
-
 import papis.config
 import papis.logging
-from papis.commands.config import run
 
 papis.logging.setup("DEBUG")
->>>>>>> ff0fa9c1
 
 
 def with_default_config(fn):
