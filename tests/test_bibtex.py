--- conflicted
+++ resolved
@@ -8,15 +8,9 @@
 import papis
 import papis.bibtex
 import papis.document
-<<<<<<< HEAD
-import papis.config
-
-logging.basicConfig(level=logging.DEBUG)
-=======
 import papis.logging
 
 papis.logging.setup("DEBUG")
->>>>>>> ff0fa9c1
 
 BIBTEX_RESOURCES = os.path.join(os.path.dirname(__file__),
                                 "resources",
