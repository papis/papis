import os
import pytest

import papis.downloaders
from papis.downloaders.hal import Downloader

<<<<<<< HEAD
import tests
import tests.downloaders as testlib

papis.logging.setup("DEBUG")
=======
from tests.testlib import TemporaryConfiguration, ResourceCache
>>>>>>> a7595526

HAL_URLS = (
    "https://hal.archives-ouvertes.fr/jpa-00235190",
    "https://hal.science/jpa-00235190",
    "https://tel.archives-ouvertes.fr/tel-02083632v1",
    "https://theses.hal.science/tel-02083632v1",
    )


def test_hal_match(tmp_config: TemporaryConfiguration) -> None:
    valid_urls = (
        "https://halshs.archives-ouvertes.fr/halshs-02285492",
        "https://shs.hal.science/halshs-02285492",
        "https://medihal.archives-ouvertes.fr/hal-03523188",
        "https://media.hal.science/hal-03523188",
        ) + HAL_URLS
    invalid_urls = (
        "https://data.archives-ouvertes.fr/hal-02285492",
        "https://data.hal.science/hal-02285492",
        )

    for url in valid_urls:
        assert isinstance(Downloader.match(url), Downloader), url

    for url in invalid_urls:
        assert Downloader.match(url) is None, url


<<<<<<< HEAD
@tests.with_default_config()
=======
@pytest.mark.resource_setup(cachedir="downloaders/resources")
>>>>>>> a7595526
@pytest.mark.parametrize("url", HAL_URLS[1::2])
def test_hal_fetch(tmp_config: TemporaryConfiguration,
                   resource_cache: ResourceCache,
                   monkeypatch: pytest.MonkeyPatch,
                   url: str) -> None:
    cls = papis.downloaders.get_downloader_by_name("hal")
    assert cls is Downloader

    down = cls.match(url)
    assert down is not None

    from urllib.parse import urlparse
    result = urlparse(url)

    domain = result.netloc.split(".")[0].upper()
    uid = os.path.basename(result.path).replace("-", "_")
    infile = "HAL_{}_{}.html".format(domain, uid)
    outfile = "HAL_{}_{}_Out.json".format(domain, uid)

    monkeypatch.setattr(down, "_get_body",
                        lambda: resource_cache.get_remote_resource(infile, url))
    monkeypatch.setattr(down, "download_document", lambda: None)

    # NOTE: bibtex add some extra fields, so we just disable it for the test
    monkeypatch.setattr(down, "download_bibtex", lambda: None)

    down.fetch()
    extracted_data = down.ctx.data
    expected_data = resource_cache.get_local_resource(outfile, extracted_data)

    assert extracted_data == expected_data<|MERGE_RESOLUTION|>--- conflicted
+++ resolved
@@ -4,14 +4,7 @@
 import papis.downloaders
 from papis.downloaders.hal import Downloader
 
-<<<<<<< HEAD
-import tests
-import tests.downloaders as testlib
-
-papis.logging.setup("DEBUG")
-=======
 from tests.testlib import TemporaryConfiguration, ResourceCache
->>>>>>> a7595526
 
 HAL_URLS = (
     "https://hal.archives-ouvertes.fr/jpa-00235190",
@@ -40,11 +33,7 @@
         assert Downloader.match(url) is None, url
 
 
-<<<<<<< HEAD
-@tests.with_default_config()
-=======
 @pytest.mark.resource_setup(cachedir="downloaders/resources")
->>>>>>> a7595526
 @pytest.mark.parametrize("url", HAL_URLS[1::2])
 def test_hal_fetch(tmp_config: TemporaryConfiguration,
                    resource_cache: ResourceCache,
