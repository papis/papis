import os
import json
import tempfile
import functools

from typing import Any, Callable, Dict, Optional

DOWNLOADER_RESOURCES_PATH = os.path.join(os.path.dirname(__file__), "resources")

PAPIS_UPDATE_RESOURCES = os.environ.get("PAPIS_UPDATE_RESOURCES", "none").lower()
if PAPIS_UPDATE_RESOURCES not in ("none", "remote", "local", "both"):
    raise ValueError("unsupported value of 'PAPIS_UPDATE_RESOURCES'")


def get_resource(name: str) -> str:
    path = os.path.join(DOWNLOADER_RESOURCES_PATH, name)
    assert os.path.exists(path)

    with open(path, errors="ignore") as f:
        return f.read()


def get_json_resource(name: str) -> Any:
    return json.loads(get_resource(name))


<<<<<<< HEAD
=======
def with_default_config(fn: Callable[..., Any]) -> Callable[..., Any]:
    import papis.config

    @functools.wraps(fn)
    def wrapper(*args, **kwargs):
        with tempfile.NamedTemporaryFile(mode="w", delete=False) as config:
            pass

        papis.config.set_config_file(config.name)
        papis.config.reset_configuration()

        result = fn(*args, **kwargs)

        papis.config.set_config_file(None)
        papis.config.reset_configuration()

        os.unlink(config.name)

        return result

    return wrapper


>>>>>>> cf2a96b7
def get_remote_resource(
        filename: str, url: str,
        force: bool = False,
        params: Optional[Dict[str, str]] = None,
        headers: Optional[Dict[str, str]] = None,
        cookies: Optional[Dict[str, str]] = None,
        ) -> Callable[[], bytes]:
    filename = os.path.join(DOWNLOADER_RESOURCES_PATH, filename)
    if force or PAPIS_UPDATE_RESOURCES in ("remote", "both"):
        import requests
        import papis.config

        if headers is None:
            headers = {}

        headers["User-Agent"] = papis.config.getstring("user-agent")
        response = requests.get(url, params=params, headers=headers, cookies=cookies)

        with open(filename, "w", encoding="utf-8") as f:
            f.write(response.content.decode())

    def factory() -> bytes:
        with open(filename, encoding="utf-8") as f:
            return f.read().encode()

    return factory


def get_local_resource(
        filename: str, data: Any,
        force: bool = False,
        ) -> Any:
    filename = os.path.join(DOWNLOADER_RESOURCES_PATH, filename)
    _, ext = os.path.splitext(filename)

    import yaml
    import papis.yaml

    if force or PAPIS_UPDATE_RESOURCES in ("local", "both"):
        assert data is not None
        with open(filename, "w", encoding="utf-8") as f:
            if ext == ".json":
                json.dump(
                    data, f,
                    indent=2,
                    sort_keys=True,
                    ensure_ascii=False,
                    )
            elif ext == ".yml" or ext == ".yaml":
                yaml.dump(
                    data, f,
                    indent=2,
                    sort_keys=True,
                    )
            else:
                raise ValueError("unknown file extension: '{}'".format(ext))

    with open(filename, "r", encoding="utf-8") as f:
        if ext == ".json":
            return json.load(f)
        elif ext == ".yml" or ext == ".yaml":
            return papis.yaml.yaml_to_data(filename)
        else:
            raise ValueError("unknown file extension: '{}'".format(ext))<|MERGE_RESOLUTION|>--- conflicted
+++ resolved
@@ -1,9 +1,9 @@
 import os
 import json
-import tempfile
-import functools
+from typing import Any, Callable, Dict, Optional
 
-from typing import Any, Callable, Dict, Optional
+from tests import with_default_config       # noqa: F401
+
 
 DOWNLOADER_RESOURCES_PATH = os.path.join(os.path.dirname(__file__), "resources")
 
@@ -24,32 +24,6 @@
     return json.loads(get_resource(name))
 
 
-<<<<<<< HEAD
-=======
-def with_default_config(fn: Callable[..., Any]) -> Callable[..., Any]:
-    import papis.config
-
-    @functools.wraps(fn)
-    def wrapper(*args, **kwargs):
-        with tempfile.NamedTemporaryFile(mode="w", delete=False) as config:
-            pass
-
-        papis.config.set_config_file(config.name)
-        papis.config.reset_configuration()
-
-        result = fn(*args, **kwargs)
-
-        papis.config.set_config_file(None)
-        papis.config.reset_configuration()
-
-        os.unlink(config.name)
-
-        return result
-
-    return wrapper
-
-
->>>>>>> cf2a96b7
 def get_remote_resource(
         filename: str, url: str,
         force: bool = False,
