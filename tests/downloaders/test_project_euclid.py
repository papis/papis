--- conflicted
+++ resolved
@@ -4,14 +4,7 @@
 import papis.downloaders
 from papis.downloaders.projecteuclid import Downloader
 
-<<<<<<< HEAD
-import tests
-import tests.downloaders as testlib
-
-papis.logging.setup("DEBUG")
-=======
 from tests.testlib import TemporaryConfiguration, ResourceCache
->>>>>>> a7595526
 
 PROJECT_EUCLID_URLS = (
     "https://projecteuclid.org/journals/advances-in-differential-equations/volume-19/"
@@ -24,11 +17,7 @@
     )
 
 
-<<<<<<< HEAD
-@tests.with_default_config()
-=======
 @pytest.mark.resource_setup(cachedir="downloaders/resources")
->>>>>>> a7595526
 @pytest.mark.parametrize("url", PROJECT_EUCLID_URLS)
 def test_project_euclid_fetch(tmp_config: TemporaryConfiguration,
                               resource_cache: ResourceCache,
