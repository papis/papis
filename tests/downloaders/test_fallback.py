--- conflicted
+++ resolved
@@ -3,15 +3,7 @@
 import papis.downloaders
 from papis.downloaders.fallback import Downloader
 
-<<<<<<< HEAD
-import tests
-import tests.downloaders as testlib
-
-papis.logging.setup("DEBUG")
-
-=======
 from tests.testlib import TemporaryConfiguration, ResourceCache
->>>>>>> a7595526
 
 FALLBACK_URLS = (
     "https://peerj.com/articles/4886/",
@@ -19,11 +11,7 @@
     )
 
 
-<<<<<<< HEAD
-@tests.with_default_config()
-=======
 @pytest.mark.resource_setup(cachedir="downloaders/resources")
->>>>>>> a7595526
 @pytest.mark.parametrize("url", FALLBACK_URLS)
 def test_fallback_fetch(tmp_config: TemporaryConfiguration,
                         resource_cache: ResourceCache,
