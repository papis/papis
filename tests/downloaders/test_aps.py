--- conflicted
+++ resolved
@@ -4,14 +4,7 @@
 import papis.downloaders
 from papis.downloaders.aps import Downloader
 
-<<<<<<< HEAD
-import tests
-import tests.downloaders as testlib
-
-papis.logging.setup("DEBUG")
-=======
 from tests.testlib import TemporaryConfiguration, ResourceCache
->>>>>>> a7595526
 
 APS_URLS = (
     "https://journals.aps.org/prl/abstract/10.1103/PhysRevLett.122.145901",
@@ -20,11 +13,7 @@
     )
 
 
-<<<<<<< HEAD
-@tests.with_default_config()
-=======
 @pytest.mark.resource_setup(cachedir="downloaders/resources")
->>>>>>> a7595526
 @pytest.mark.parametrize("url", APS_URLS)
 def test_aps_fetch(tmp_config: TemporaryConfiguration,
                    resource_cache: ResourceCache,
