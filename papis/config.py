"""General
*******

.. papis-config:: local-config-file

    Name AND relative path of the local configuration file that papis
    will additionally read if the file is present in the current
    directory or in the base directory of a given library.


.. papis-config:: mode

    Papis is a modal program and it can be configured to support different
    operating modes. The default is considering that every papis document
    or entry is a 'document'.

.. papis-config:: opentool

    This is the general program that will be used to open documents.
    As for now papis is not intended to detect the type of document to be open
    and decide upon it how to open the document. You should set this
    to the right program for the tool. If you are in linux you might want
    to take a look at `ranger <http://ranger.nongnu.org>`_ or let
    the default handle it in your system.
    For mac users you might set this to ``open``.

.. papis-config:: dir-umask

    This is the default ``umask`` that will be used to create the new
    documents' directories.

.. papis-config:: browser
    :default: $BROWSER

    Program to be used for opening websites, the default is the environment
    variable ``$BROWSER``.

.. papis-config:: picktool

    This is the program used whenever papis asks you to pick a document
    or options in general.

    Possible options are:
        - papis.pick
        - rofi
        - vim

.. papis-config:: mvtool

    Tool used to in the ``papis mv`` command to move documents.
    If you are using ``git`` to manage your documents, you might consider
    setting it to ``mvtool = git mv``.

.. papis-config:: editor
    :default: $EDITOR

    Editor used to edit files in papis, for instance for the ``papis edit``
    command. It defaults to the ``$EDITOR`` environment variable, if this is
    not set then it will default to the ``$VISUAL`` environment variable.
    Otherwise the default editor in your system will be used.

.. papis-config:: xeditor

    Sometimes papis might use an editor that uses a windowing system
    (GUI Editor), you can set this to your prefered gui based editor, e.g.:
    ``gedit``, ``xemacs``, ``gvim`` to name a few.

.. papis-config:: sync-command

    Command that is to be used when ``papis sync`` is run.

.. papis-config:: notes-name

    In ``papis edit`` you can edit notes about the document. ``notes-name``
    is the default name of the notes file, which by default is supposed
    to be a TeX file.

.. papis-config:: use-cache

    Set to ``False`` if you do not want to use the ``cache``
    for the given library.

.. papis-config:: cache-dir

.. papis-config:: use-git

    Some commands will issue git commands if this option is set to ``True``.
    For example in ``mv`` or ``rename``.


.. papis-config:: add-confirm

    If set to ``True``, everytime you run ``papis add``
    the flag ``--confirm`` will be added automatically. If is set to ``True``
    and you add it, i.e., you run ``papis add --confirm``, then it will
    fave the contrary effect, i.e., it will not ask for confirmation.

.. papis-config:: add-name

    Default name for newly added documents. For example, if you want
    your documents to be ``author-title`` then you should set it to
    the papis format: ``{doc[author]}-{doc[title]}``.

.. papis-config:: file-name

<<<<<<< HEAD
    Same as ``add-name``, but for files, not folders. Defaults to the
    ``ref-format`` option, if it is not explicitly set.
=======
    Same as ``add-name``, but for files, not folders. If it is not set,
    the names of the files will be cleaned and taken `as-is`.
>>>>>>> e5f0f1f1

.. papis-config:: add-interactive

    If set to ``True``, everytime you run ``papis add``
    the flag ``--interactive`` will be added automatically. If is set to
    ``True`` and you add it, i.e., you run ``papis add --interactive``, then it
    will fave the contrary effect, i.e., it will not run in interactive mode.

.. papis-config:: add-edit

    If set to ``True``, everytime you run ``papis add``
    the flag ``--edit`` will be added automatically. If is set to
    ``True`` and you add it, i.e., you run ``papis add --edit``, then it
    will fave the contrary effect, i.e., it will not prompt to edit the info
    file.

.. papis-config:: add-open

    If set to ``True``, everytime you run ``papis add``
    the flag ``--open`` will be added automatically. If is set to
    ``True`` and you add it, i.e., you run ``papis add --open``, then it
    will fave the contrary effect, i.e., it will not open the attached files
    before adding the document to the library.

.. papis-config:: check-keys

    Comma separated key values to be checked by default by the command
    ``check``. E.g: ``check-keys = author, doi``.

.. papis-config:: browse-query-format

    The query string that is to be searched for in the ``browse`` command
    whenever a search engine is used.

.. papis-config:: search-engine

    Search engine to be used by some commands like ``browse``.

.. papis-config:: user-agent

    User agent used by papis whenever it obtains information from external
    servers.

.. papis-config:: default-gui

    Default gui to be used by papis, it can have the values given
    by ``papis gui --help``.

.. papis-config:: scripts-short-help-regex

    This is the format of the short help indicator in external papis
    commands.

.. papis-config:: info-name

    The default name of the information files.

.. papis-config:: doc-url-key-name

    Some documents might have associated apart from an url also a file url,
    the key name appearing in the information file is defined by
    this setting.

.. papis-config:: file-browser

    File browser to be used when opening a directory, it defaults to the
    default file browser in your system, however you can set it to different
    file browsers such as ``dolphin``, ``thunar``, ``ranger`` to name a few.

.. papis-config:: extra-bibtex-keys

    When exporting documents in bibtex format, you might want to add
    non-standard bibtex keys such as ``doc_url`` or ``tags``, you can add
    these here as comma separated values, for example
    ``extra-bibtex-keys = tags, doc_url``.

.. papis-config:: extra-bibtex-types

    Allow non-standard bibtex types to be recognised, e.g,
    ``extra-bibtex-types = wikipedia, video, song``.
    See `bibtex reference <http://mirror.easyname.at/ctan/biblio/bibtex/base/btxdoc.pdf>`_.
.. papis-config:: default-library

    The name of the library that is to be searched when ``papis``
    is run without library arguments.

.. papis-config:: export-text-format

    The default output papis format for ``papis export --text``.

.. papis-config:: format-doc-name

    This setting controls the name of the document in the papis format strings
    like in format strings such as ``match-format`` or ``header-format``.
    For instance, if you are managing videos, you might want to
    set this option to ``vid`` in order to set  the ``header-format`` to
    ``{doc[title]} - {doc[director]} - {doc[duration]}``.

.. papis-config:: match-format

    Default format that is used to match a document against in order to select
    it. For example if the ``match-format`` is equal to
    ``{doc[year]} {doc[author]}`` then title of a document will not work
    to match a document, onlye the year and author.

.. papis-config:: header-format

    Default format that is used to show a document in order to select it.

.. papis-config:: open-mark

    If this option is set to ``True``, then every time that papis opens
    a document it will ask to open a mark first.
    If it is set to ``False``, then doing

    .. code::

        papis open --mark

    will avoid opening a mark.

.. papis-config:: mark-key-name

    This is the default key name for the marks in the info file, for
    example if you set ``mark-key-name = bookmarks`` then you would have
    in your ``info.yaml`` file

    .. code::

        author: J. Krishnamurti
        bookmarks:
        - name: Chapter 1
          value: 120

.. papis-config:: mark-format-name

    This is the name of the mark to be passed to the options
    ``mark-header-format`` etc... E.g. if you set ``mark-format-name = m``
    then you could set ``mark-header-format = {m[value]} - {m[name]}``.

.. papis-config:: mark-header-format

    This is the format in which the mark will appear whenever the user
    has to pick one, you can change this in order to make ``marks`` work
    in the way you like. Per default it is assumed that every mark
    has a ``name`` and a ``value`` key, but this you can change.

.. papis-config:: mark-match-format

    Format in which the mark name has to match the user input.

.. papis-config:: mark-opener-format

    Due to the difficulty to generalize opening a general document
    at a given bookmark, the user should set this in whichever way
    it suits their needs. For example
        - If you are using the pdf viewer ``evince`` and you want to open a
          mark, you would use ``mark-opener-format = evince -p {mark[value]}``.
        - If you are using ``zathura``, do ``mark-opener-format = zathura -P
          {mark[value]}``.

.. papis-config:: info-allow-unicode

    This flag is to be set if you want to allow unicode characters
    in your info file or not. If it is set to false then a representation
    for the unicode characters will be written in its place.
    Since we should be living in an unicode world, it is set to ``True``
    by default.

.. papis-config:: ref-format

    This flag is set to change the ``ref`` flag in the info.yaml file
    when a document is imported. For example: I prefer the format
    FirstAuthorYear e.g. Plews2019. This would be achieved by the
    following:

        ``ref-format = {doc[author_list][0][surname]}{doc[year]}``

    The default behaviour is to set the doi as the ref.

"""
import logging

logger = logging.getLogger("config")
logger.debug("importing")

import os
import configparser
import papis.exceptions


CONFIGURATION = None #: Global configuration object variable.
DEFAULT_SETTINGS = None #: Default settings for the whole papis.
DEFAULT_MODE = "document" #: Default mode in the modal architecture.
OVERRIDE_VARS = {
    "folder": None,
    "cache": None,
    "file": None,
    "scripts": None
}


def get_default_opener():
    """Get the default file opener for the current system
    """
    import sys
    if sys.platform.startswith('darwin'):
        return "open"
    elif os.name == 'nt':
        return "start"
    elif os.name == 'posix':
        return "xdg-open"


general_settings = {
    "mode"            : "document",
    "local-config-file": ".papis.config",
    "database-backend": "papis",
    "opentool"        : get_default_opener(),
    "dir-umask"       : 0o755,
    "browser"         : os.environ.get('BROWSER') or get_default_opener(),
    "picktool"        : "papis.pick",
    "mvtool"          : "mv",
    "editor"          : os.environ.get('EDITOR')
                        or os.environ.get('VISUAL')
                        or get_default_opener(),
    "xeditor"         : get_default_opener(),
    "sync-command"    : "git -C {lib[dir]} pull origin master",
    "notes-name"      : "notes.tex",
    "use-cache"       : True,
    "cache-dir"       : \
        os.path.join(os.environ.get('XDG_CACHE_HOME'), 'papis') if
        os.environ.get('XDG_CACHE_HOME') else \
        os.path.join(os.path.expanduser('~'), '.cache', 'papis'),
    "use-git"         : False,

    "add-confirm"     : False,
    "add-name"        : "",
    "file-name"       : None,
    "add-interactive" : False,
    "add-edit"        : False,
    "add-open"        : False,

    "check-keys"      : 'files',
    "browse-query-format"   : "{doc[title]} {doc[author]}",
    "search-engine"   : "https://duckduckgo.com",
    "user-agent"      : \
        'Mozilla/5.0 (Macintosh; Intel Mac OS X 10_9_3)',
    "default-gui"     : "vim",
    "scripts-short-help-regex": ".*papis-short-help: *(.*)",
    "info-name"       : "info.yaml",
    "doc-url-key-name": "doc_url",

    "open-mark": False,
    "mark-key-name": "marks",
    "mark-format-name": "mark",
    "mark-header-format": "{mark[name]} - {mark[value]}",
    "mark-match-format": "{mark[name]} - {mark[value]}",
    "mark-opener-format": get_default_opener(),

    "file-browser"    : get_default_opener(),
    "extra-bibtex-keys" : "",
    "extra-bibtex-types" : "",
    "default-library" : "papers",
    "export-text-format" : \
        "{doc[author]}. {doc[title]}. {doc[journal]} {doc[pages]}"
        " {doc[month]} {doc[year]}",
    "format-doc-name" : "doc",
    "match-format"    : \
        "{doc[tags]}{doc.subfolder}{doc[title]}{doc[author]}{doc[year]}",
    "header-format"   : \
        "{doc[title]:<70.70}|{doc[author]:<20.20} ({doc[year]:-<4})",

    "info-allow-unicode": True,
    "ref-format"      : "{doc[doi]}",
}


def get_general_settings_name():
    """Get the section name of the general settings
    :returns: Section's name
    :rtype:  str
    >>> get_general_settings_name()
    'settings'
    """
    return "settings"


def get_default_settings(section="", key=""):
    """Get the default settings for all non-user variables
    in papis.

    If section and key are given, then the setting
    for the given section and the given key are returned.

    If only ``key`` is given, then the setting
    for the ``general`` section is returned.

    :param section: Particular section of the default settings
    :type  section: str
    :param key: Setting's name to be queried for.
    :type  key: str

    >>> import collections
    >>> type(get_default_settings()) is collections.OrderedDict
    True
    >>> get_default_settings(key='mvtool')
    'mv'
    >>> get_default_settings(key='help-key', section='vim-gui')
    'h'
    """
    global DEFAULT_SETTINGS
    import papis.gui
    # We use an OrderedDict so that the first entry will always be the general
    # settings, also good for automatic documentation
    from collections import OrderedDict
    if DEFAULT_SETTINGS is None:
        DEFAULT_SETTINGS = OrderedDict()
        DEFAULT_SETTINGS.update({
            get_general_settings_name(): general_settings,
        })
        DEFAULT_SETTINGS.update(
            papis.gui.get_default_settings()
        )
    if not section and not key:
        return DEFAULT_SETTINGS
    elif not section:
        return DEFAULT_SETTINGS[get_general_settings_name()][key]
    else:
        return DEFAULT_SETTINGS[section][key]


def get_config_home():
    """Returns the base directory relative to which user specific configuration
    files should be stored.

    :returns: Configuration base directory
    :rtype:  str
    """
    return os.environ.get('XDG_CONFIG_HOME') or \
        os.path.join(os.path.expanduser('~'), '.config')


def get_config_dirs():
    dirs = []
    if os.environ.get('XDG_CONFIG_DIRS'):
        # get_config_home should also be included on top of XDG_CONFIG_DIRS
        dirs += [
            os.path.join(d, 'papis') for d in
            os.environ.get('XDG_CONFIG_DIRS').split(':')
        ]
    # Take XDG_CONFIG_HOME and $HOME/.papis for backwards
    # compatibility
    dirs += [
        os.path.join(get_config_home(), 'papis'),
        os.path.join(os.path.expanduser('~'), '.papis')
    ]
    return dirs


def get_config_folder():
    """Get folder where the configuration files are stored,
    e.g. ``/home/user/.papis``. It is XDG compatible, which means that if the
    environment variable ``XDG_CONFIG_HOME`` is defined it will use the
    configuration folder ``XDG_CONFIG_HOME/papis`` instead.
    """
    config_dirs = get_config_dirs()
    for config_dir in config_dirs:
        if os.path.exists(config_dir):
            return config_dir
    # If no folder is found, then get the config home
    return os.path.join(get_config_home(), 'papis')


def get_config_file():
    """Get the path of the main configuration file,
    e.g. /home/user/.papis/config
    """
    global OVERRIDE_VARS
    if OVERRIDE_VARS["file"] is not None:
        config_file = OVERRIDE_VARS["file"]
    else:
        config_file = os.path.join(
            get_config_folder(), "config"
        )
    logger.debug("Getting config file %s" % config_file)
    return config_file


def set_config_file(filepath):
    """Override the main configuration file path
    """
    global OVERRIDE_VARS
    if filepath is not None:
        logger.debug("Setting config file to %s" % filepath)
        OVERRIDE_VARS["file"] = filepath


def get_scripts_folder():
    """Get folder where the scripts are stored,
    e.g. /home/user/.papis/scripts
    """
    return os.path.join(
        get_config_folder(), "scripts"
    )


def set(key, val, section=None):
    """Set a key to val in some section and make these changes available
    everywhere.
    >>> set('picktool', 'rofi')
    >>> get('picktool')
    'rofi'
    """
    config = get_configuration()
    if not config.has_section(section or "settings"):
        config.add_section(section or "settings")
    # FIXME: Right now we can only save val in string form
    # FIXME: It would be nice to be able to save also int and booleans
    config.set(section or get_general_settings_name(), key, str(val))


def general_get(key, section=None, data_type=None):
    """General getter method that will be specialised for different modules.

    :param data_type: The data type that should be expected for the value of
        the variable.
    :type  data_type: DataType, e.g. int, src ...
    :param default: Default value for the configuration variable if it is not set.
    :type  default: It should be the same that ``data_type``
    :param extras: List of tuples containing section and prefixes
    """
    # Init main variables
    method = None
    value = None
    config = get_configuration()
    lib = get_lib()
    global_section = get_general_settings_name()
    specialized_key = section + "-" + key if section is not None else key
    extras = [(section, key)] if section is not None else []
    sections = [(global_section, specialized_key)] +\
        extras + [(lib, specialized_key)]
    default_settings = get_default_settings()

    # Check data type for setting getter method
    if data_type == int:
        method = config.getint
    elif data_type == float:
        method = config.getfloat
    elif data_type == bool:
        method = config.getboolean
    else:
        method = config.get

    # Try to get key's value from configuration
    for extra in sections:
        sec = extra[0]
        whole_key = extra[1]
        if sec not in config.keys():
            continue
        if whole_key in config[sec].keys():
            value = method(sec, whole_key)

    if value is None:
        try:
            default = default_settings[
                section or global_section
            ][
                specialized_key if section is None else key
            ]
        except KeyError as e:
            raise papis.exceptions.DefaultSettingValueMissing(key)
        else:
            return default
    return value


def get(*args, **kwargs):
    """String getter
    """
    return general_get(*args, **kwargs)


def getint(*args, **kwargs):
    """Integer getter
    >>> set('something', 42)
    >>> getint('something')
    42
    """
    return general_get(*args, data_type=int, **kwargs)


def getfloat(*args, **kwargs):
    """Float getter
    >>> set('something', 0.42)
    >>> getfloat('something')
    0.42
    """
    return general_get(*args, data_type=float, **kwargs)


def getboolean(*args, **kwargs):
    """Bool getter
    >>> set('add-open', True)
    >>> getboolean('add-open')
    True
    """
    return general_get(*args, data_type=bool, **kwargs)


def in_mode(mode):
    """Get mode of the library. In principle every library can have a mode,
    and depending on the mode some extra options can be offered.

    :param mode: Name of the mode used.
    :type  mode: str
    :returns: Return true if mode matches
    :rtype: bool
    """
    current_mode = get("mode")
    logger.debug("current_mode = %s" % current_mode)
    return mode == current_mode


def get_configuration():
    """Get the configuratoin object, if no papis configuration has ever been
    initialized, it initializes one. Only one configuration per process should
    ever be configurated.

    :returns: Configuration object
    :rtype:  papis.config.Configuration
    """
    global CONFIGURATION
    if CONFIGURATION is None:
        logger.debug("Creating configuration")
        CONFIGURATION = Configuration()
        # Handle local configuration file, and merge it if it exists
        local_config_file = papis.config.get("local-config-file")
        merge_configuration_from_path(local_config_file, CONFIGURATION)
    return CONFIGURATION

def merge_configuration_from_path(path, configuration):
    """
    Merge information of a configuration file found in `path`
    to the information of the configuration object stored in `configuration`.
    The function checks for the existence of path.

    :param path: Path to the configuration file
    :type  path: str
    :param configuration: Configuration object
    :type  configuration: papis.config.Configuration
    """
    if os.path.exists(path):
        logger.debug(
            "Merging configuration from " + path
        )
        configuration.read(path)
        configuration.handle_includes()

def get_lib():
    """Get current library, it either retrieves the library from
    the environment PAPIS_LIB variable or from the command line
    args passed by the user.

    :param library: Name of library or path to a given library
    :type  library: str
    >>> papis.api.set_lib('hello-world')
    >>> get_lib()
    'hello-world'
    """
    import papis.commands
    try:
        lib = papis.commands.get_args().lib
    except AttributeError:
        try:
            lib = os.environ["PAPIS_LIB"]
        except KeyError:
            # Do not put papis.config.get because get is a special function
            # that also needs the library to see if some key was overriden!
            lib = papis.config.get_default_settings(key="default-library")
    return lib


def reset_configuration():
    """Destroys existing configuration and returns a new one.

    :returns: Configuration object
    :rtype:  papis.config.Configuration
    """
    global CONFIGURATION
    if CONFIGURATION is not None:
        logger.warning("Overwriting previous configuration")
    CONFIGURATION = None
    logger.debug("Reseting configuration")
    return get_configuration()


class Configuration(configparser.ConfigParser):

    default_info = {
      "papers": {
        'dir': '~/Documents/papers'
      },
      get_general_settings_name(): {
        'default-library': 'papers'
      }
    }

    logger = logging.getLogger("Configuration")

    def __init__(self):
        configparser.ConfigParser.__init__(self)
        self.dir_location = get_config_folder()
        self.scripts_location = get_scripts_folder()
        self.file_location = get_config_file()
        self.initialize()

    def handle_includes(self):
        if "include" in self.keys():
            for name in self["include"]:
                self.logger.debug("including %s" % name)
                self.read(os.path.expanduser(self.get("include", name)))

    def initialize(self):
        if not os.path.exists(self.dir_location):
            self.logger.warning(
                'Creating configuration folder in %s' % self.dir_location
            )
            os.makedirs(self.dir_location)
        if not os.path.exists(self.scripts_location):
            os.makedirs(self.scripts_location)
        if os.path.exists(self.file_location):
            self.read(self.file_location)
            self.handle_includes()
        else:
            for section in self.default_info:
                self[section] = {}
                for field in self.default_info[section]:
                    self[section][field] = self.default_info[section][field]
            with open(self.file_location, "w") as configfile:
                self.write(configfile)<|MERGE_RESOLUTION|>--- conflicted
+++ resolved
@@ -103,13 +103,8 @@
 
 .. papis-config:: file-name
 
-<<<<<<< HEAD
-    Same as ``add-name``, but for files, not folders. Defaults to the
-    ``ref-format`` option, if it is not explicitly set.
-=======
     Same as ``add-name``, but for files, not folders. If it is not set,
     the names of the files will be cleaned and taken `as-is`.
->>>>>>> e5f0f1f1
 
 .. papis-config:: add-interactive
 
