--- conflicted
+++ resolved
@@ -306,13 +306,12 @@
     `` and `` then you would have ``<author 1> and <author 2> and ....``
     in the ``author`` field.
 
-<<<<<<< HEAD
 .. papis-config:: snapshot
 
     !NOT IMLEMENTED!
-    Save a snapshot of the a `webpage`. Actually used only by the
-    zotero connector.
-=======
+    Save a snapshot of the a `webpage`.
+    Actually used only by the zotero connector.
+
 Databases
 ^^^^^^^^^
 
@@ -322,7 +321,6 @@
     `the documentation <https://whoosh.readthedocs.io/en/latest/schema.html/>`_
     for more information.
 
->>>>>>> eb80c17c
 
 """
 import logging
@@ -418,9 +416,8 @@
     "ref-format"      : "{doc[doi]}",
     "multiple-authors-separator": " and ",
     "multiple-authors-format": "{au[surname]}, {au[given_name]}",
-<<<<<<< HEAD
+
     "snapshot": True
-=======
 
     "whoosh-schema-prototype":
         '{\n'
@@ -430,7 +427,6 @@
             '"tags": TEXT(stored=True),\n'
         '}',
 
->>>>>>> eb80c17c
 }
 
 
