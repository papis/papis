--- conflicted
+++ resolved
@@ -285,36 +285,6 @@
 
     :doi: String containing a doi
     :returns: The pure doi
-
-<<<<<<< HEAD
-    >>> get_clean_doi('https://doi.org/10.1063%2F1.881498')
-    '10.1063/1.881498'
-    >>> get_clean_doi('https://doi.org/10.1063/1.881498')
-    '10.1063/1.881498'
-    >>> get_clean_doi('10.1063%2F1.881498')
-    '10.1063/1.881498'
-    >>> get_clean_doi('10.1063/1.881498')
-    '10.1063/1.881498'
-    >>> get_clean_doi(\
-            'http://physicstoday.scitation.org/doi/10.1063/1.uniau12/abstract'\
-        )
-    '10.1063/1.uniau12'
-    >>> get_clean_doi(\
-            'http://scitation.org/doi/10.1063/1.uniau12/abstract?as=234' \
-        )
-    '10.1063/1.uniau12'
-    >>> get_clean_doi('http://physicstoday.scitation.org/doi/10.1063/1.881498')
-    '10.1063/1.881498'
-    >>> get_clean_doi(\
-            'https://doi.org/10.1093/analys/anw053' \
-        )
-    '10.1093/analys/anw053'
-    >>> get_clean_doi(\
-            'http://physicstoday.scitation.org/doi/10.1063/1.881498?asdfwer' \
-        )
-    '10.1063/1.881498'
-=======
->>>>>>> 61171910
     """
     mdoi = re.match(
         r'^([^?/&%$^]+)(/|%2F)([^?&%$^]+).*',
