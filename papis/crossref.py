#!/usr/bin/env python
# -*- coding: utf-8 -*-
#
# Heavily adapted for papis from
#   author: François-Xavier Coudert
#   license: MIT License
#   src: https://github.com/fxcoudert/tools/blob/master/doi2bib
#
from __future__ import unicode_literals
import logging
logger = logging.getLogger("crossref")
logger.debug("importing")

import sys
import unicodedata
import re
from string import ascii_lowercase
import papis.config
import papis.utils

# CrossRef queries
#
# CrossRef documentation comes from here:
# http://labs.crossref.org/site/quick_and_dirty_api_guide.html
#
# You need a CrossRef API key. 
#
CROSSREF_KEY = "fx.coudert@chimie-paristech.fr"
CROSSREF_KEY = "a.gallo@fkf.mpg.de"
#
# Using Google allows one to find other API keys:
# zter:zter321
# ourl_rdmpage:peacrab
# egon@spenglr.com
# s_allannz@yahoo.com
# dollar10boy@hotmail.com

# LaTeX accents replacement
latex_accents = {
  "à": "\\`a",  # Grave accent
  "è": "\\`e",
  "ì": "\\`{\\i}",
  "ò": "\\`o",
  "ù": "\\`u",
  "ỳ": "\\`y",
  "À": "\\`A",
  "È": "\\`E",
  "Ì": "\\`{\\I}",
  "Ò": "\\`O",
  "Ù": "\\`U",
  "Ỳ": "\\`Y",
  "á": "\\'a",  # Acute accent
  "ć": "\\'c",
  "é": "\\'e",
  "í": "\\'{\\i}",
  "ó": "\\'o",
  "ú": "\\'u",
  "ý": "\\'y",
  "Á": "\\'A",
  "É": "\\'E",
  "Í": "\\'{\\I}",
  "Ó": "\\'O",
  "Ú": "\\'U",
  "Ý": "\\'Y",
  "â": "\\^a",  # Circumflex
  "ê": "\\^e",
  "î": "\\^{\\i}",
  "ô": "\\^o",
  "û": "\\^u",
  "ŷ": "\\^y",
  "Â": "\\^A",
  "Ê": "\\^E",
  "Î": "\\^{\\I}",
  "Ô": "\\^O",
  "Û": "\\^U",
  "Ŷ": "\\^Y",
  "ä": "\\\"a",  # Umlaut or dieresis
  "ë": "\\\"e",
  "ï": "\\\"{\\i}",
  "ö": "\\\"o",
  "ü": "\\\"u",
  "ÿ": "\\\"y",
  "Ä": "\\\"A",
  "Ë": "\\\"E",
  "Ï": "\\\"{\\I}",
  "Ö": "\\\"O",
  "Ü": "\\\"U",
  "Ÿ": "\\\"Y",
  "ã": "\\~{a}",  # Tilde
  "ñ": "\\~{n}",
  "ă": "\\u{a}",  # Breve
  "ĕ": "\\u{e}",
  "ŏ": "\\u{o}",
  "š": "\\v{s}",  # Caron
  "č": "\\v{c}",
  "ç": "\\c{c}",  # Cedilla
  "Ç": "\\c{C}",
  "œ": "{\\oe}",  # Ligatures
  "Œ": "{\\OE}",
  "æ": "{\\ae}",
  "Æ": "{\\AE}",
  "å": "{\\aa}",
  "Å": "{\\AA}",
  "–": "--",  # Dashes
  "—": "---",
  "−": "--",
  "ø": "{\\o}",  # Misc latin-1 letters
  "Ø": "{\\O}",
  "ß": "{\\ss}",
  "¡": "{!`}",
  "¿": "{?`}",
  "\\": "\\\\",  # Characters that should be quoted
  "~": "\\~",
  "&": "\\&",
  "$": "\\$",
  "{": "\\{",
  "}": "\\}",
  "%": "\\%",
  "#": "\\#",
  "_": "\\_",
  "≥": "$\\ge$",  # Math operators
  "≤": "$\\le$",
  "≠": "$\\neq$",
  "©": "\copyright", # Misc
  "ı": "{\\i}",
  "α": "$\\alpha$",
  "β": "$\\beta$",
  "γ": "$\\gamma$",
  "δ": "$\\delta$",
  "ε": "$\\epsilon$",
  "η": "$\\eta$",
  "θ": "$\\theta$",
  "λ": "$\\lambda$",
  "µ": "$\\mu$",
  "ν": "$\\nu$",
  "π": "$\\pi$",
  "σ": "$\\sigma$",
  "τ": "$\\tau$",
  "φ": "$\\phi$",
  "χ": "$\\chi$",
  "ψ": "$\\psi$",
  "ω": "$\\omega$",
  "°": "$\\deg$",
  "‘": "`",  # Quotes
  "’": "'",
  "′": "$^\\prime$",
  "“": "``",
  "”": "''",
  "‚": ",",
  "„": ",,",
  "\xa0": " ",     # Unprintable characters
}


def replace_latex_accents(string):
    s = unicodedata.normalize('NFC', string)
    return "".join([latex_accents[c] if c in latex_accents else c for c in s])


def validate_doi(doi):
    """We check that the DOI can be resolved by official means.  If so, we
    return the resolved URL, otherwise, we return None (which means the DOI is
    invalid).

    :param doi: Doi identificator
    :type  doi: str
    """
    from urllib.request import urlopen, Request
    handle_url = "http://dx.doi.org/" + doi
    logger.debug('handle url %s' % handle_url)
    try:
      handle = urlopen(handle_url)
    except:
      return None

    resolvedURL = handle.geturl()
    logger.debug('resolved url %s' % resolvedURL)
    if resolvedURL[0:18] == "http://dx.doi.org/":
      return None
    else:
      return resolvedURL


def get_citation_info_from_results(container):
    """This function retrieves the citations from the container's answer

    :param container: xml information
    :returns: Dictionary with information to be added
    :rtype:  dict

    """
    citations_info = dict(citations=[])
    logger.debug("Getting citations..")

    for node in container.getElementsByTagName("citation"):
        citation = dict()
        # Some documents do not have a doi:
        doi_node = node.getElementsByTagName('doi')
        if len(doi_node) == 0:
            continue
        doi = doi_node[0].firstChild.data
        citation[ 'doi' ] = doi
        citations_info['citations'].append(citation)

    return citations_info


def get_author_info_from_results(container):
    """This function retrieves the authors from the container answer

    :param container: xml information
    :returns: Dictionary with information to be added
    :rtype:  dict

    """
    logger.debug("Getting authors..")
    authors_info = dict(author_list=[], author=None)

    for node in container.getElementsByTagName("person_name"):
        author = dict()
        surname = node.getElementsByTagName('surname')[0].firstChild.data
        given_name = node.getElementsByTagName('given_name')[0].firstChild.data
        author[ 'surname' ] = surname
        author[ 'given_name' ] = given_name
        authors_info['author_list'].append(author)

    authors_info['author'] = ', '.join([
        "{au[given_name]} {au[surname]}".format(au=author)
        for author in authors_info['author_list']
    ])

    return authors_info


def get_cross_ref(doi):
    """Get the XML from CrossRef
    """
    global CROSSREF_KEY
    global logger
    import xml.dom.minidom
    from urllib.parse import urlencode
    from urllib.request import urlopen, Request
    params = urlencode({
        "id": "doi:" + doi,
        "noredirect": "true",
        "pid": CROSSREF_KEY,
        "format": "unixref"
    })
    req_url = "http://www.crossref.org/openurl/?" + params
    url = Request(
        req_url,
        headers={
            'User-Agent': papis.config.get('user-agent')
        }
    )
    doc = urlopen(url).read()
    logger.debug("Request url: %s" % req_url)

    # Parse it
    doc = xml.dom.minidom.parseString(doc)
    records = doc.getElementsByTagName("journal")

    # No results. Is it a valid DOI?
    if len(records) == 0:
        res = validate_doi(doi)
        if res is None:
            raise Exception("Invalid DOI")
        else:
            raise Exception("Can't locate metadata")

    if (len(records) != 1):
        raise Exception("CrossRef returned more than one record")

    record = records[0]

    # helper functions
    def find_item_named(container, name):
        obj_list = container.getElementsByTagName(name)
        if (len(obj_list) == 0):
            return None
        else:
            return obj_list[0]

    def data(node):
        if node is None:
            return None
        else:
            return node.firstChild.data

    res = dict()

    # JOURNAL INFO
    journal = find_item_named(record, "journal_metadata")
    if journal:
        res["full_journal_title"] = data(find_item_named(journal, "full_title"))
        res["abbrev_journal_title"] = data(find_item_named(journal, "abbrev_title"))

    # VOLUME INFO
    issue = find_item_named(record, "journal_issue")
    res["issue"] = data(find_item_named(issue, "issue"))
    res["volume"] = data(find_item_named(issue, "volume"))
    res["year"] = data(find_item_named(issue, "year"))

    # URLS INFO
    doi_resources = record\
        .getElementsByTagName('doi_data')[0]\
        .getElementsByTagName('item')
    for resource in doi_resources:
        if resource.hasAttribute('crawler'):
            key = papis.config.get('doc-url-key-name')
        else:
            key = 'url'
        if key:
            res[key] = resource.getElementsByTagName('resource')[0]\
                    .firstChild.data
        key = False

    # OTHER INFO
    other = find_item_named(record, "journal_article")
    res["title"] = data(find_item_named(other, "title")).replace("\n", "")
    res["first_page"] = data(find_item_named(other, "first_page"))
    res["last_page"] = data(find_item_named(other, "last_page"))
    if res["first_page"] is not None and res["last_page"] is not None:
        res['pages'] = res["first_page"] + "--" + res["last_page"]
    else:
        del res['first_page']
        del res['last_page']
    res["doi"] = data(find_item_named(other, "doi"))
    if res["year"] is None:
        res["year"] = data(find_item_named(other, "year"))

    # AUTHOR INFO
    res.update(get_author_info_from_results(record))

    # CITATION INFO
    res.update(get_citation_info_from_results(record))

    # REFERENCE BUILDING
    res['ref'] = papis.utils.format_doc(papis.config.get("ref-format"), res)

    # Check if reference field with the same tag already exists
    documents = papis.api.get_documents_in_lib(
        'papers',
    )
    ref_list = [doc['ref'] for doc in documents]

    if res['ref'] in ref_list:
        m = papis.utils.create_identifier(ascii_lowercase)
        while True:
            append_string = next(m)
            # Check if appended tag already exists
            if str(res['ref'] + '{}').format(append_string) in ref_list:
                continue            # It does? Keep checking.
            # If it doesn't...
            else:
                # ...make this the new ref tag value 
                res['ref'] = str(res['ref'] + '{}').format(append_string)
                break
<<<<<<< HEAD
    
=======

>>>>>>> 793b4782
    # Journal checking
    # If the key journal does not exist check for abbrev_journal_title
    # and full_journal_title and set it then to one of them
    if 'journal' not in res.keys():
        for key in ['abbrev_journal_title', 'full_journal_title']:
            if key in res.keys():
                res['journal'] = res[key]

    return res


def get_clean_doi(doi):
    """Check if doi is actually a url and in that case just get
    the exact doi.

    :doi: String containing a doi
    :returns: The pure doi

    >>> get_clean_doi('http://dx.doi.org/10.1063/1.881498')
    '10.1063/1.881498'
    >>> get_clean_doi('10.1063/1.881498')
    '10.1063/1.881498'
    >>> get_clean_doi('http://physicstoday.scitation.org/doi/10.1063/1.881498')
    '10.1063/1.881498'
    >>> get_clean_doi('http://physicstoday.scitation.org/doi/10.1063/1.881498?asdfwer')
    '10.1063/1.881498'
    """
    mdoi = re.match(r'(.*doi(.org)?/)?(.*/[^?&%^$]*).*', doi)
    if mdoi:
        return mdoi.group(3)
    else:
        return None

def doi_to_data(doi):
    """Search through crossref and get a dictionary containing the data

    :param doi: Doi identificator
    :type  doi: str
    :returns: Dictionary containing the data

    """
    global logger
    doi = get_clean_doi(doi)
    try:
        data = get_cross_ref(doi)
    except Exception as e:
        logger.error(
            "Couldn't resolve DOI '" + doi + "' through CrossRef: " + str(e) + "\n"
        )
        return dict()
    else:
        return data<|MERGE_RESOLUTION|>--- conflicted
+++ resolved
@@ -356,11 +356,7 @@
                 # ...make this the new ref tag value 
                 res['ref'] = str(res['ref'] + '{}').format(append_string)
                 break
-<<<<<<< HEAD
-    
-=======
-
->>>>>>> 793b4782
+
     # Journal checking
     # If the key journal does not exist check for abbrev_journal_title
     # and full_journal_title and set it then to one of them
