import logging
from typing import Optional, Dict

from .base import Database
from papis.library import Library
<<<<<<< HEAD
LOGGER = logging.getLogger('database')
=======

logger = logging.getLogger('database')
>>>>>>> c81b5512

DATABASES = dict()  # type: Dict[str, Database]


def get(library_name: Optional[str] = None) -> Database:
    import papis.config
    if library_name is None:
        library = papis.config.get_lib()
    else:
        library = papis.config.get_lib_from_name(library_name)
    backend = papis.config.get('database-backend') or 'papis'
    key_name = str(library)
    if key_name in DATABASES:
        database = DATABASES[key_name]
    else:
        database = _instantiate_database(backend, library)
        DATABASES[key_name] = database
    return database


def _instantiate_database(backend_name: str, library: Library) -> Database:
    if backend_name == "papis":
        import papis.database.cache
        return papis.database.cache.Database(library)
    elif backend_name == "whoosh":
        import papis.database.whoosh
        return papis.database.whoosh.Database(library)
    else:
        raise Exception('No valid database type: {}'.format(backend_name))


def get_all_query_string() -> str:
    return get().get_all_query_string()


def clear_cached() -> None:
    DATABASES = dict()<|MERGE_RESOLUTION|>--- conflicted
+++ resolved
@@ -3,12 +3,7 @@
 
 from .base import Database
 from papis.library import Library
-<<<<<<< HEAD
-LOGGER = logging.getLogger('database')
-=======
-
 logger = logging.getLogger('database')
->>>>>>> c81b5512
 
 DATABASES = dict()  # type: Dict[str, Database]
 
