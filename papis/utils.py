--- conflicted
+++ resolved
@@ -1,10 +1,7 @@
 from subprocess import call
 import logging
 from itertools import count, product
-<<<<<<< HEAD
-=======
 import itertools
->>>>>>> 793b4782
 
 logger = logging.getLogger("utils")
 logger.debug("importing")
@@ -117,16 +114,9 @@
     >>> m = create_identifier(string.ascii_lowercase) 
     >>> next(m)
     'a'
-<<<<<<< HEAD
-    >>> list(itertools.islice(create_identifier(string.ascii_uppercase),30))
-    ['A', 'B', 'C', 'D', 'E', 'F', 'G', 'H', 'I', 'J', 'K', 'L',
-    'M', 'N', 'O', 'P', 'Q', 'R', 'S', 'T', 'U', 'V', 'W', 'X', 'Y',
-    'Z', 'AA', 'AB', 'AC', 'AD']
-=======
     >>> import itertools, string
     >>> list(itertools.islice(create_identifier(string.ascii_uppercase),30))
     ['A', 'B', 'C', 'D', 'E', 'F', 'G', 'H', 'I', 'J', 'K', 'L', 'M', 'N', 'O', 'P', 'Q', 'R', 'S', 'T', 'U', 'V', 'W', 'X', 'Y', 'Z', 'AA', 'AB', 'AC', 'AD']
->>>>>>> 793b4782
 
     (`see <
         https://stackoverflow.com/questions/14381940/
