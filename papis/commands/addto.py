--- conflicted
+++ resolved
@@ -110,14 +110,8 @@
 @click.option(
     "--file-name",
     help="File name for the document (papis format)",
-<<<<<<< HEAD
-    default=None
-)
-def cli(query, files, file_name, sort_field):
-=======
     default=None)
-def cli(query, git, files, file_name):
->>>>>>> 515abc82
+def cli(query, git, files, file_name, sort_field):
     """Add files to an existing document"""
     documents = papis.database.get().query(query, sort_field)
     logger = logging.getLogger('cli:addto')
