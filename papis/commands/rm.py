"""

Cli
^^^
.. click:: papis.commands.rm:cli
    :prog: papis rm
"""
import click
import logging
import os

import papis.pick
import papis.tui.utils
import papis.document
import papis.cli
import papis.strings
import papis.database
import papis.git
<<<<<<< HEAD
import papis.hg
import click
import logging
import os
=======
>>>>>>> b705f135

from typing import Optional


def run(document: papis.document.Document,
        filepath: Optional[str] = None,
        git: bool = False, hg: bool = False) -> None:
    """Main method to the rm command
    """
    db = papis.database.get()
    _doc_folder = document.get_main_folder()
    if not _doc_folder:
        raise Exception(papis.strings.no_folder_attached_to_document)
    if filepath is not None:
        os.remove(filepath)
        document['files'].remove(os.path.basename(filepath))
        document.save()
        db.update(document)
        if git:
            papis.git.rm(_doc_folder, filepath)
            papis.git.add(_doc_folder, document.get_info_file())
            papis.git.commit(_doc_folder, "Remove file '{0}'".format(filepath))
        if hg: 
            papis.hg.rm(_doc_folder, filepath, after = git)
            papis.hg.commit(_doc_folder, [filepath, document.get_info_file()], "Remove file '{0}'".format(filepath))
    else:
        if git:
            _topfolder = os.path.dirname(os.path.abspath(_doc_folder))
            papis.git.rm(_doc_folder, _doc_folder, recursive=True)
            papis.git.commit(
                _topfolder,
                "Remove document '{0}'".format(
                    papis.document.describe(document)))
        if hg:
            _topfolder = os.path.dirname(os.path.abspath(_doc_folder))
            papis.hg.rm(_doc_folder, _doc_folder, recursive=True, after = git)
            papis.hg.commit(
                _topfolder,
                [_doc_folder],
                "Remove document '{0}'".format(
                    papis.document.describe(document)))
        else:
            papis.document.delete(document)
        db.delete(document)


@click.command("rm")
@click.help_option('-h', '--help')
@papis.cli.query_option()
@papis.cli.git_option(help="Remove in git")
@papis.cli.hg_option(help="Remove in Mercurial")
@papis.cli.sort_option()
@papis.cli.doc_folder_option()
@click.option(
    "--file", "_file",
    help="Remove files from a document instead of the whole folder",
    is_flag=True,
    default=False)
@click.option(
    "-f", "--force",
    help="Do not confirm removal",
    is_flag=True,
    default=False)
@papis.cli.all_option()
def cli(query: str,
        git: bool,
        hg: bool,
        _file: bool,
        force: bool,
        _all: bool,
        doc_folder: str,
        sort_field: Optional[str],
        sort_reverse: bool) -> None:
    """Delete a document or a file"""

    if doc_folder:
        documents = [papis.document.from_folder(doc_folder)]
    else:
        documents = papis.database.get().query(query)

    if sort_field:
        documents = papis.document.sort(documents, sort_field, sort_reverse)

    logger = logging.getLogger('cli:rm')

    if not documents:
        logger.warning(papis.strings.no_documents_retrieved_message)
        return

    if not _all:
        documents = list(papis.pick.pick_doc(documents))

    if _file:
        for document in documents:
            filepaths = papis.pick.pick(document.get_files())
            if not filepaths:
                continue
            filepath = filepaths[0]
            if not force:
                tbar = 'The file {0} would be removed'.format(filepath)
                if not papis.tui.utils.confirm(
                        "Are you sure?", bottom_toolbar=tbar):
                    continue
            logger.info("Removing %s..." % filepath)
            run(document, filepath=filepath, git=git, hg=hg)
    else:
        for document in documents:
            if not force:
                tbar = 'The folder {0} would be removed'.format(
                    document.get_main_folder())
                logger.warning("This document will be removed, check it")
                papis.tui.utils.text_area(
                    title=tbar,
                    text=papis.document.dump(document),
                    lexer_name='yaml')
                if not papis.tui.utils.confirm(
                        "Are you sure?", bottom_toolbar=tbar):
                    continue
            logger.warning("removing ...")
            run(document, git=git, hg=hg)<|MERGE_RESOLUTION|>--- conflicted
+++ resolved
@@ -16,13 +16,7 @@
 import papis.strings
 import papis.database
 import papis.git
-<<<<<<< HEAD
 import papis.hg
-import click
-import logging
-import os
-=======
->>>>>>> b705f135
 
 from typing import Optional
 
