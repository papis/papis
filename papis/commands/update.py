"""This command is to update the information of the documents.
Some examples of the usage are given below

Examples
^^^^^^^^

- Update a document automatically and interactively
  (searching by ``doi`` number in *crossref*, or in other sources...)

    .. code::

        papis update --auto -i "author : dyson"

- Update your library from a bib(la)tex file where many entries are listed.
  papis will try to look for documents in your library that match these
  entries and will ask you entry per entry to update it (of course this is
  done if you use the ``-i`` flag for interactively doing it). In the example
  ``libraryfile.bib`` is a file containing many entries.

    .. code::

        papis update --from bibtex libraryfile.bib -i

- Tag all einstein papers with the tag classics

    .. code::

        papis update --all --set tags classics einstein

and add the tag of ``physics`` to all papers tagged as ``classics``

    .. code::

        papis update --all --set tags '{doc[tags]} physics' einstein

Cli
^^^
.. click:: papis.commands.update:cli
    :prog: papis update
"""

import colorama
import logging
import papis.utils
import papis.strings
import papis.downloaders
import papis.document
import papis.database
import papis.pick
import papis.cli
import papis.importer
import papis.git
import click


def _update_with_database(document):
    document.save()
    papis.database.get().update(document)


def run(document, data=dict(), git=False):
    # Keep the ref the same, otherwise issues can be caused when
    # writing LaTeX documents and all the ref's change
    data['ref'] = document['ref']
    document.update(data)
    _update_with_database(document)
    if git:
        papis.git.add_and_commit_resource(
            document.get_main_folder(),
            document.get_info_file(),
            "Update information for '{0}'".format(
                papis.document.describe(document)))



@click.command("update")
@click.help_option('--help', '-h')
@papis.cli.git_option()
@papis.cli.query_option()
@papis.cli.doc_folder_option()
@click.option(
    "--auto",
    help="Try to parse information from different sources",
    default=False,
    is_flag=True
)
@click.option(
    "--all", "all_entries",
    help="Update all entries in library",
    default=False,
    is_flag=True
)
@click.option(
    "--from", "from_importer",
    help="Add document from a specific importer ({0})".format(
        ", ".join(papis.importer.available_importers())
    ),
    type=(click.Choice(papis.importer.available_importers()), str),
    nargs=2,
    multiple=True,
    default=(),
)
@click.option(
    "-s", "--set", "set_tuples",
    help="Update document's information with key value."
         "The value can be a papis format.",
    multiple=True,
    type=(str, str),
)
@click.option(
    "--sort",
    "sort_field",
    help="Sort results by field",
    default=None
)
def cli(
        query,
        git,
        doc_folder,
        from_importer,
        auto,
<<<<<<< HEAD
        all,
        set,
        sort_field,
        delete
=======
        all_entries,
        set_tuples,
>>>>>>> 515abc82
        ):
    """Update a document from a given library"""

    documents = papis.database.get().query(query, sort_field)
    logger = logging.getLogger('cli:update')

    if doc_folder:
        documents = [papis.document.from_folder(doc_folder)]

    if not all_entries:
        documents = list(filter(lambda d: d, [papis.pick.pick_doc(documents)]))

    if not documents:
        logger.error(papis.strings.no_documents_retrieved_message)
        return

    for document in documents:
        ctx = papis.importer.Context()

        logger.info(
            'Updating '
            '{c.Back.WHITE}{c.Fore.BLACK}{0}{c.Style.RESET_ALL}'
            .format(papis.document.describe(document), c=colorama)
        )

        ctx.data.update(document)
        if set_tuples:
            ctx.data.update(
                {key: papis.utils.format_doc(value, document)
                    for key, value in set_tuples})

        matching_importers = []
        if not from_importer and auto:
            for importer_cls in papis.importer.get_importers():
                try:
                    importer = importer_cls.match_data(document)
                    if importer:
                        importer.fetch()
                except NotImplementedError:
                    continue
                except Exception as e:
                    logger.exception(e)
                else:
                    if importer and importer.ctx:
                        matching_importers.append(importer)

        for _importer_name, _uri in from_importer:
            try:
                _uri = papis.utils.format_doc(_uri, document)
                importer = (papis.importer
                            .get_importer_by_name(_importer_name)(uri=_uri))
                importer.fetch()
                if importer.ctx:
                    matching_importers.append(importer)
            except Exception as e:
                logger.exception(e)

        if matching_importers:
            logger.info(
                'There are {0} possible matchings'.format(len(matching_importers)))

            for importer in matching_importers:
                if importer.ctx.data:
                    logger.info(
                        'Merging data from importer {0}'.format(importer.name))
                    papis.utils.update_doc_from_data_interactively(
                        ctx.data,
                        importer.ctx.data,
                        str(importer))
                if importer.ctx.files:
                    logger.info(
                        'Got files {0} from importer {1}'
                        .format(importer.ctx.files, importer.name))
                    for f in importer.ctx.files:
                        papis.utils.open_file(f)
                        if papis.utils.confirm("Use this file?"):
                            ctx.files.append(f)

        run(document, data=ctx.data, git=git)<|MERGE_RESOLUTION|>--- conflicted
+++ resolved
@@ -119,15 +119,9 @@
         doc_folder,
         from_importer,
         auto,
-<<<<<<< HEAD
-        all,
-        set,
         sort_field,
-        delete
-=======
         all_entries,
         set_tuples,
->>>>>>> 515abc82
         ):
     """Update a document from a given library"""
 
