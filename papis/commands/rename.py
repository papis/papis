"""

Cli
^^^
.. click:: papis.commands.rename:cli
    :prog: papis rename
"""
import os
import subprocess
import logging
import click
import papis.cli
import papis.database
import papis.strings
import papis.git
<<<<<<< HEAD
import papis.hg
=======
import papis.pick
import papis.document
import papis.tui.utils
>>>>>>> b705f135

from typing import Optional


<<<<<<< HEAD
def run(
        document: papis.document.Document,
        new_name: str, git: bool = False, hg: bool = False) -> None:
=======
def run(document: papis.document.Document,
        new_name: str, git: bool = False) -> None:
>>>>>>> b705f135
    db = papis.database.get()
    logger = logging.getLogger('rename:run')
    folder = document.get_main_folder()

    if not folder:
        raise Exception(papis.strings.no_folder_attached_to_document)

    subfolder = os.path.dirname(folder)

    new_folder_path = os.path.join(subfolder, new_name)

    if os.path.exists(new_folder_path):
        logger.warning("Path %s already exists" % new_folder_path)
        return

    cmd = ['git', '-C', folder] if git else ['hg', '--cwd', folder] if hg else []
    cmd += ['mv', folder, new_folder_path]

    logger.debug(cmd)
    subprocess.call(cmd)

    if git and hg:
        hgcmd = ['hg', '--cwd', folder, 'mv', '-A', folder, new_folder_path]
        logger.debug(hgcmd)
        subprocess.call(hgcmd)

    if git:
        papis.git.commit(
            new_folder_path,
            "Rename from {} to '{}'".format(folder, new_name))
    if hg:
        papis.hg.commit(
            new_folder_path,
            [folder, new_folder_path],
            "Rename from {} to '{}'".format(folder, new_name))

    db.delete(document)
    logger.debug("New document folder: {}".format(new_folder_path))
    document.set_folder(new_folder_path)
    db.add(document)


@click.command("rename")
@click.help_option('--help', '-h')
@papis.cli.query_option()
@papis.cli.git_option()
@papis.cli.hg_option()
@papis.cli.sort_option()
@papis.cli.doc_folder_option()
def cli(query: str,
        git: bool,
        hg: bool,
        sort_field: Optional[str],
        doc_folder: str,
        sort_reverse: bool) -> None:
    """Rename entry"""

    if doc_folder:
        documents = [papis.document.from_folder(doc_folder)]
    else:
        documents = papis.database.get().query(query)

    if sort_field:
        documents = papis.document.sort(documents, sort_field, sort_reverse)

    logger = logging.getLogger('cli:rename')

    if not documents:
        logger.warning(papis.strings.no_documents_retrieved_message)
    docs = papis.pick.pick_doc(documents)
    if not docs:
        return

    document = docs[0]

    new_name = papis.tui.utils.prompt(
        "Enter new folder name:\n"
        ">",
        default=document.get_main_folder_name() or ''
    )
    run(document, new_name, git=git, hg=hg)<|MERGE_RESOLUTION|>--- conflicted
+++ resolved
@@ -13,25 +13,17 @@
 import papis.database
 import papis.strings
 import papis.git
-<<<<<<< HEAD
 import papis.hg
-=======
 import papis.pick
 import papis.document
 import papis.tui.utils
->>>>>>> b705f135
 
 from typing import Optional
 
 
-<<<<<<< HEAD
 def run(
         document: papis.document.Document,
         new_name: str, git: bool = False, hg: bool = False) -> None:
-=======
-def run(document: papis.document.Document,
-        new_name: str, git: bool = False) -> None:
->>>>>>> b705f135
     db = papis.database.get()
     logger = logging.getLogger('rename:run')
     folder = document.get_main_folder()
