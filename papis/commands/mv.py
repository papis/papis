"""

Cli
^^^
.. click:: papis.commands.mv:cli
    :prog: papis mv
"""
import os
import subprocess
import logging
import click

import papis.config
import papis.utils
import papis.database
import papis.document
import papis.cli
import papis.pick
import papis.strings

from typing import Optional


def run(document: papis.document.Document,
        new_folder_path: str,
        git: bool = False,
        hg: bool = False) -> None:
    logger = logging.getLogger('mv:run')
    folder = document.get_main_folder()
    if not folder:
        raise Exception(papis.strings.no_folder_attached_to_document)
    cmd = ['git', '-C', folder] if git else ['hg', '--cwd', folder] if hg else []
    cmd += ['mv', folder, new_folder_path]
    db = papis.database.get()
    logger.debug(cmd)
    subprocess.call(cmd)
    if git and hg:
        hgcmd = ['hg', '--cwd', folder, 'mv', '-A', folder, new_folder_path]
        logger.debug(hgcmd)
        subprocess.call(hgcmd)
    db.delete(document)
    new_document_folder = os.path.join(
        new_folder_path,
        os.path.basename(folder))
    logger.debug("New document folder: {}".format(new_document_folder))
    document.set_folder(new_document_folder)
    db.add(document)


@click.command("mv")
@click.help_option('--help', '-h')
@papis.cli.query_option()
@papis.cli.git_option()
@papis.cli.hg_option()
@papis.cli.sort_option()
<<<<<<< HEAD
def cli(query: str, git: bool, hg: bool, sort_field: Optional[str],
=======
@papis.cli.doc_folder_option()
def cli(query: str,
        git: bool,
        sort_field: Optional[str],
        doc_folder: str,
>>>>>>> b705f135
        sort_reverse: bool) -> None:
    """Move a document into some other path"""
    # Leave this imports here for performance
    import prompt_toolkit
    import prompt_toolkit.completion

    logger = logging.getLogger('cli:mv')

    if doc_folder:
        documents = [papis.document.from_folder(doc_folder)]
    else:
        documents = papis.database.get().query(query)

    if not documents:
        logger.warning(papis.strings.no_documents_retrieved_message)
        return

    if sort_field:
        documents = papis.document.sort(documents, sort_field, sort_reverse)

    docs = papis.pick.pick_doc(documents)
    if not docs:
        return
    document = docs[0]

    lib_dir = os.path.expanduser(papis.config.get_lib_dirs()[0])

    completer = prompt_toolkit.completion.PathCompleter(
        only_directories=True,
        get_paths=lambda: [lib_dir]
    )

    try:
        new_folder = os.path.join(
            lib_dir,
            prompt_toolkit.prompt(
                message=(
                    "Enter directory  : (Tab completion enabled)\n"
                    "Current directory: ({dir})\n".format(
                        dir=document.get_main_folder_name()
                    ) +
                    ">  "
                ),
                completer=completer,
                complete_while_typing=True
            ))
    except Exception as e:
        logger.error(e)
        return

    logger.info(new_folder)

    if not os.path.exists(new_folder):
        logger.info("Creating path %s" % new_folder)
        os.makedirs(new_folder, mode=papis.config.getint('dir-umask') or 0o666)

    run(document, new_folder, git=git, hg=hg)<|MERGE_RESOLUTION|>--- conflicted
+++ resolved
@@ -53,15 +53,12 @@
 @papis.cli.git_option()
 @papis.cli.hg_option()
 @papis.cli.sort_option()
-<<<<<<< HEAD
-def cli(query: str, git: bool, hg: bool, sort_field: Optional[str],
-=======
 @papis.cli.doc_folder_option()
 def cli(query: str,
         git: bool,
+        hg: bool,
         sort_field: Optional[str],
         doc_folder: str,
->>>>>>> b705f135
         sort_reverse: bool) -> None:
     """Move a document into some other path"""
     # Leave this imports here for performance
