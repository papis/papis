--- conflicted
+++ resolved
@@ -93,16 +93,11 @@
   exe ":normal! zt"
 endfunction
 
-<<<<<<< HEAD
 function! Pick()
     :silent! exe "!echo ".(line(".") - 2)
     :silent! quit!
 endfunction
 
-exec "nnoremap ".g:papis_help_key." :call PapisHelp()<cr>"
-exec "nnoremap ".g:papis_open_key." :call PapisOpen()<cr>"
-nnoremap q :quit<cr>
-=======
 exec "nnoremap <buffer> ".g:papis_help_key." :call PapisHelp()<cr>"
 exec "nnoremap <buffer> ".g:papis_open_key." :silent call PapisExeCommand('open')<cr>"
 exec "nnoremap <buffer> <Return> :silent call PapisExeCommand('open')<cr>"
@@ -124,5 +119,4 @@
 command! -nargs=0 PapisOpen    call PapisExeCommand("open")
 command! -nargs=0 PapisOpenDir call PapisExeCommand("open", '--dir')
 command! -nargs=0 PapisBrowse  call PapisExeCommand("browse")
-command! -nargs=0 PapisEdit    call PapisExeCommand("edit")
->>>>>>> 39fcaaf8
+command! -nargs=0 PapisEdit    call PapisExeCommand("edit")