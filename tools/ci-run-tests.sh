#!/usr/bin/env bash

PYTHON_MINOR_VERSION=$(python -c 'import sys; print(sys.version_info.minor)')
EXIT_STATUS=0

<<<<<<< HEAD
python -m pytest -v papis/ tests/ --cov=papis || EXIT_STATUS=$?
python -m flake8 papis || EXIT_STATUS=$?
=======
python -m pytest papis/ tests/ --cov=papis || EXIT_STATUS=$?
python -m flake8 papis tests examples || EXIT_STATUS=$?
>>>>>>> cf2a96b7
if (( "$PYTHON_MINOR_VERSION" > 6)); then
    python -m mypy --show-error-codes papis || EXIT_STATUS=$?
fi

exit $EXIT_STATUS<|MERGE_RESOLUTION|>--- conflicted
+++ resolved
@@ -3,13 +3,8 @@
 PYTHON_MINOR_VERSION=$(python -c 'import sys; print(sys.version_info.minor)')
 EXIT_STATUS=0
 
-<<<<<<< HEAD
 python -m pytest -v papis/ tests/ --cov=papis || EXIT_STATUS=$?
-python -m flake8 papis || EXIT_STATUS=$?
-=======
-python -m pytest papis/ tests/ --cov=papis || EXIT_STATUS=$?
 python -m flake8 papis tests examples || EXIT_STATUS=$?
->>>>>>> cf2a96b7
 if (( "$PYTHON_MINOR_VERSION" > 6)); then
     python -m mypy --show-error-codes papis || EXIT_STATUS=$?
 fi
